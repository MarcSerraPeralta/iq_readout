--- conflicted
+++ resolved
@@ -20,14 +20,10 @@
 # -- General configuration ---------------------------------------------------
 # https://www.sphinx-doc.org/en/master/usage/configuration.html#general-configuration
 
-<<<<<<< HEAD
 extensions = [
         'sphinx.ext.autodoc', # autogenerate documentation
-        'sphinx.ext.viewcode' # adds link to view source code
+        'sphinx.ext.viewcode', # adds link to view source code
 ]
-=======
-extensions = ['sphinx.ext.autodoc', 'sphinx.ext.viewcode']
->>>>>>> 23d80039
 
 templates_path = ['_templates']
 exclude_patterns = []
